--- conflicted
+++ resolved
@@ -21,11 +21,7 @@
 from sklearn.utils.validation import _num_samples
 
 from sktime.classification.base import BaseClassifier
-<<<<<<< HEAD
 from sktime.transformations.panel.dictionary_based import SFADilation
-=======
-from sktime.transformations.panel.dictionary_based import SFAFast
->>>>>>> eee11f2d
 from sktime.utils.validation.panel import check_X_y
 
 
@@ -507,8 +503,6 @@
         the dictionary of words is returned. If True, the array is saved, which
         can shorten the time to calculate dictionaries using a shorter
         `word_length` (since the last "n" letters can be removed).
-<<<<<<< HEAD
-=======
     typed_dict : bool, default="deprecated"
         Use a numba TypedDict to store word counts. May increase memory usage, but will
         be faster for larger datasets. As the Dict cannot be pickled currently, there
@@ -517,7 +511,6 @@
 
         .. deprecated:: 0.13.3
             ``typed_dict`` was deprecated in version 0.13.3 and will be removed in 0.15.
->>>>>>> eee11f2d
     n_jobs : int, default=1
         The number of jobs to run in parallel for both `fit` and `predict`.
         ``-1`` means using all processors.
@@ -570,10 +563,7 @@
         norm=False,
         alphabet_size=4,
         save_words=False,
-<<<<<<< HEAD
-=======
         typed_dict="deprecated",
->>>>>>> eee11f2d
         use_boss_distance=True,
         feature_selection="none",
         n_jobs=1,
@@ -587,6 +577,7 @@
         self.use_boss_distance = use_boss_distance
 
         self.save_words = save_words
+        self.typed_dict = typed_dict
         self.n_jobs = n_jobs
         self.random_state = random_state
 
@@ -619,11 +610,7 @@
         Changes state by creating a fitted model that updates attributes
         ending in "_" and sets is_fitted flag to True.
         """
-<<<<<<< HEAD
         self._transformer = SFADilation(
-=======
-        self._transformer = SFAFast(
->>>>>>> eee11f2d
             word_length=self.word_length,
             alphabet_size=self.alphabet_size,
             window_size=self.window_size,
@@ -709,7 +696,6 @@
 
     def _set_word_len(self, X, y, word_len):
         self.word_length = word_len
-<<<<<<< HEAD
 
         # we have to retrain feature selection for now
         # might be optimized by remembering feature_dicts
@@ -721,24 +707,8 @@
     """Write in-place to a slice of a distance matrix."""
     for i in range(s.start, s.stop):
         dist_matrix[i] = boss_distance(X, Y, i, XX_all, XY_all)
-=======
->>>>>>> eee11f2d
-
-        # we have to retrain feature selection for now
-        # might be optimized by remembering feature_dicts
-        self._transformer.word_length = min(self._transformer.word_length, word_len)
-        self._transformed_data = self._transformer.fit_transform(X, y)
-
-
-def _dist_wrapper(dist_matrix, X, Y, s, XX_all=None, XY_all=None):
-    """Write in-place to a slice of a distance matrix."""
-    for i in range(s.start, s.stop):
-        dist_matrix[i] = boss_distance(X, Y, i, XX_all, XY_all)
-
-<<<<<<< HEAD
-=======
-
->>>>>>> eee11f2d
+
+
 def pairwise_distances(X, Y=None, use_boss_distance=False, n_jobs=1):
     """Find the euclidean distance between all pairs of bop-models."""
     if use_boss_distance:
