# -*- coding: utf-8 -*-
"""ContractableBOSS classifier.

Dictionary based cBOSS classifier based on SFA transform. Improves the
ensemble structure of the original BOSS algorithm.
"""

__author__ = ["MatthewMiddlehurst", "BINAYKUMAR943"]

__all__ = ["ContractableBOSS", "pairwise_distances"]

import math
import time

import numpy as np
from sklearn.utils import check_random_state

from sktime.classification.base import BaseClassifier
from sktime.classification.dictionary_based import IndividualBOSS
from sktime.classification.dictionary_based._boss import pairwise_distances
from sktime.utils.validation.panel import check_X_y


class ContractableBOSS(BaseClassifier):
    """Contractable Bag of Symbolic Fourier Approximation Symbols (cBOSS).

    Implementation of BOSS Ensemble from Schäfer (2015) with refinements
    described in Middlehurst, Vickers and Bagnall (2019). [1, 2]_

    Overview: Input "n" series of length "m" and cBOSS randomly samples
    `n_parameter_samples` parameter sets, evaluting each with LOOCV. It then
    retains `max_ensemble_size` classifiers with the highest accuracy
    There are three primary parameters:
        - alpha: alphabet size
        - w: window length
        - l: word length.

    For any combination, a single BOSS slides a window length "w" along the
    series. The "w" length window is shortened to an "l" length word by
    taking a Fourier transform and keeping the first l/2 complex coefficients.
    These "l" coefficients are then discretised into "alpha" possible values,
    to form a word length "l". A histogram of words for each
    series is formed and stored.

    Fit involves finding "n" histograms.

    Predict uses 1 nearest neighbor with a bespoke BOSS distance function.

    Parameters
    ----------
    n_parameter_samples : int, default = 250
        If search is randomised, number of parameter combos to try.
    max_ensemble_size : int or None, default = 50
        Maximum number of classifiers to retain. Will limit number of retained
        classifiers even if more than `max_ensemble_size` are within threshold.
    max_win_len_prop : int or float, default = 1
        Maximum window length as a proportion of the series length.
    min_window : int, default = 10
        Minimum window size.
    time_limit_in_minutes : int, default = 0
        Time contract to limit build time in minutes. Default of 0 means no limit.
    contract_max_n_parameter_samples : int, default=np.inf
        Max number of parameter combinations to consider when time_limit_in_minutes is
        set.
    save_train_predictions : bool, default=False
        Save the ensemble member train predictions in fit for use in _get_train_probs
        leave-one-out cross-validation.
    n_jobs : int, default = 1
        The number of jobs to run in parallel for both `fit` and `predict`.
        ``-1`` means using all processors.
    feature_selection: {"chi2", "none", "random"}, default: none
        Sets the feature selections strategy to be used. Chi2 reduces the number
        of words significantly and is thus much faster (preferred). Random also reduces
        the number significantly. None applies not feature selectiona and yields large
        bag of words, e.g. much memory may be needed.
    random_state : int or None, default=None
        Seed for random integer.

    Attributes
    ----------
    n_classes_ : int
        Number of classes. Extracted from the data.
    classes_ : list
        The classes labels.
    n_instances_ : int
        Number of instances. Extracted from the data.
    n_estimators_ : int
        The final number of classifiers used. Will be <= `max_ensemble_size` if
        `max_ensemble_size` has been specified.
    series_length_ : int
        Length of all series (assumed equal).
    estimators_ : list
       List of DecisionTree classifiers.
    weights_ :
        Weight of each classifier in the ensemble.

    See Also
    --------
    BOSSEnsemble, IndividualBOSS

    Notes
    -----
    For the Java version, see
    `TSML <https://github.com/uea-machine-learning/tsml/blob/master/src/main/java/
    tsml/classifiers/dictionary_based/cBOSS.java>`_.

    References
    ----------
    .. [1] Patrick Schäfer, "The BOSS is concerned with time series classification
       in the presence of noise", Data Mining and Knowledge Discovery, 29(6): 2015
       https://link.springer.com/article/10.1007/s10618-014-0377-7

    .. [2] Matthew Middlehurst, William Vickers and Anthony Bagnall
       "Scalable Dictionary Classifiers for Time Series Classification",
       in proc 20th International Conference on Intelligent Data Engineering
       and Automated Learning,LNCS, volume 11871
       https://link.springer.com/chapter/10.1007/978-3-030-33607-3_2

    Examples
    --------
    >>> from sktime.classification.dictionary_based import ContractableBOSS
    >>> from sktime.datasets import load_unit_test
    >>> X_train, y_train = load_unit_test(split="train", return_X_y=True)
    >>> X_test, y_test = load_unit_test(split="test", return_X_y=True)
    >>> clf = ContractableBOSS(
    ...     n_parameter_samples=10, max_ensemble_size=3
    ... ) # doctest: +SKIP
    >>> clf.fit(X_train, y_train) # doctest: +SKIP
    ContractableBOSS(...)
    >>> y_pred = clf.predict(X_test) # doctest: +SKIP
    """

    _tags = {
        "capability:train_estimate": True,
        "capability:contractable": True,
        "capability:multithreading": True,
        "classifier_type": "dictionary",
<<<<<<< HEAD
        "capability:predict_proba": True,
=======
        "python_dependencies": "numba",
>>>>>>> ba6155f1
    }

    def __init__(
        self,
        n_parameter_samples=250,
        max_ensemble_size=50,
        max_win_len_prop=1,
        min_window=10,
        time_limit_in_minutes=0.0,
        contract_max_n_parameter_samples=np.inf,
        save_train_predictions=False,
        feature_selection="none",
        n_jobs=1,
        random_state=None,
    ):
        self.n_parameter_samples = n_parameter_samples
        self.max_ensemble_size = max_ensemble_size
        self.max_win_len_prop = max_win_len_prop
        self.min_window = min_window

        self.time_limit_in_minutes = time_limit_in_minutes
        self.contract_max_n_parameter_samples = contract_max_n_parameter_samples
        self.save_train_predictions = save_train_predictions
        self.n_jobs = n_jobs
        self.random_state = random_state
        self.feature_selection = feature_selection

        self.estimators_ = []
        self.weights_ = []
        self.n_estimators_ = 0
        self.series_length_ = 0
        self.n_instances_ = 0

        self._weight_sum = 0
        self._word_lengths = [16, 14, 12, 10, 8]
        self._norm_options = [True, False]
        self._alphabet_size = 4

        super(ContractableBOSS, self).__init__()

    def _fit(self, X, y):
        """Fit a cBOSS ensemble on cases (X,y), where y is the target variable.

        Build an ensemble of BOSS classifiers from the training set (X,
        y), through randomising over the para space to make a fixed size
        ensemble of the best.

        Parameters
        ----------
        X : 3D np.array of shape = [n_instances, n_dimensions, series_length]
            The training data.
        y : array-like, shape = [n_instances]
            The class labels.

        Returns
        -------
        self :
            Reference to self.

        Notes
        -----
        Changes state by creating a fitted model that updates attributes
        ending in "_" and sets is_fitted flag to True.
        """
        time_limit = self.time_limit_in_minutes * 60
        self.n_instances_, _, self.series_length_ = X.shape

        self.estimators_ = []
        self.weights_ = []

        # Window length parameter space dependent on series length
        max_window_searches = self.series_length_ / 4
        max_window = int(self.series_length_ * self.max_win_len_prop)
        win_inc = int((max_window - self.min_window) / max_window_searches)
        if win_inc < 1:
            win_inc = 1
        if self.min_window > max_window + 1:
            raise ValueError(
                f"Error in ContractableBOSS, min_window ="
                f"{self.min_window} is bigger"
                f" than max_window ={max_window}."
                f" Try set min_window to be smaller than series length in "
                f"the constructor, but the classifier may not work at "
                f"all with very short series"
            )
        possible_parameters = self._unique_parameters(max_window, win_inc)
        num_classifiers = 0
        start_time = time.time()
        train_time = 0
        subsample_size = int(self.n_instances_ * 0.7)
        lowest_acc = 1
        lowest_acc_idx = 0

        rng = check_random_state(self.random_state)

        if time_limit > 0:
            n_parameter_samples = 0
            contract_max_n_parameter_samples = self.contract_max_n_parameter_samples
        else:
            n_parameter_samples = self.n_parameter_samples
            contract_max_n_parameter_samples = np.inf

        while (
            (
                train_time < time_limit
                and num_classifiers < contract_max_n_parameter_samples
            )
            or num_classifiers < n_parameter_samples
        ) and len(possible_parameters) > 0:
            parameters = possible_parameters.pop(
                rng.randint(0, len(possible_parameters))
            )

            subsample = rng.choice(
                self.n_instances_, size=subsample_size, replace=False
            )
            X_subsample = X[subsample]
            y_subsample = y[subsample]

            boss = IndividualBOSS(
                *parameters,
                alphabet_size=self._alphabet_size,
                save_words=False,
                n_jobs=self.n_jobs,
                feature_selection=self.feature_selection,
                random_state=self.random_state,
            )
            boss.fit(X_subsample, y_subsample)
            boss._clean()
            boss._subsample = subsample

            boss._accuracy = self._individual_train_acc(
                boss,
                y_subsample,
                subsample_size,
                0 if num_classifiers < self.max_ensemble_size else lowest_acc,
            )
            if boss._accuracy > 0:
                weight = math.pow(boss._accuracy, 4)
            else:
                weight = 0.000000001

            # Only keep the classifier, if its accuracy is non-zero
            if boss._accuracy > 0:
                if num_classifiers < self.max_ensemble_size:
                    if boss._accuracy < lowest_acc:
                        lowest_acc = boss._accuracy
                        lowest_acc_idx = num_classifiers
                    self.weights_.append(weight)
                    self.estimators_.append(boss)
                elif boss._accuracy > lowest_acc:
                    self.weights_[lowest_acc_idx] = weight
                    self.estimators_[lowest_acc_idx] = boss
                    lowest_acc, lowest_acc_idx = self._worst_ensemble_acc()

                num_classifiers += 1
            train_time = time.time() - start_time

        self.n_estimators_ = len(self.estimators_)
        self._weight_sum = np.sum(self.weights_)

        return self

    def _predict(self, X) -> np.ndarray:
        """Predict class values of n instances in X.

        Parameters
        ----------
        X : 3D np.array of shape = [n_instances, n_dimensions, series_length]
            The data to make predictions for.

        Returns
        -------
        y : array-like, shape = [n_instances]
            Predicted class labels.
        """
        rng = check_random_state(self.random_state)
        return np.array(
            [
                self.classes_[int(rng.choice(np.flatnonzero(prob == prob.max())))]
                for prob in self.predict_proba(X)
            ]
        )

    def _predict_proba(self, X) -> np.ndarray:
        """Predict class probabilities for n instances in X.

        Parameters
        ----------
        X : 3D np.array of shape = [n_instances, n_dimensions, series_length]
            The data to make predict probabilities for.

        Returns
        -------
        y : array-like, shape = [n_instances, n_classes_]
            Predicted probabilities using the ordering in classes_.
        """
        sums = np.zeros((X.shape[0], self.n_classes_))

        for n, clf in enumerate(self.estimators_):
            preds = clf.predict(X)
            for i in range(0, X.shape[0]):
                sums[i, self._class_dictionary[preds[i]]] += self.weights_[n]

        dists = sums / (np.ones(self.n_classes_) * self._weight_sum)

        return dists

    def _worst_ensemble_acc(self):
        min_acc = 1.0
        min_acc_idx = -1

        for c, classifier in enumerate(self.estimators_):
            if classifier._accuracy < min_acc:
                min_acc = classifier._accuracy
                min_acc_idx = c

        return min_acc, min_acc_idx

    def _unique_parameters(self, max_window, win_inc):
        possible_parameters = [
            [win_size, word_len, normalise]
            for n, normalise in enumerate(self._norm_options)
            for win_size in range(self.min_window, max_window + 1, win_inc)
            for g, word_len in enumerate(self._word_lengths)
        ]

        return possible_parameters

    def _get_train_probs(self, X, y) -> np.ndarray:
        self.check_is_fitted()
        X, y = check_X_y(X, y, coerce_to_numpy=True, enforce_univariate=True)

        n_instances, _, series_length = X.shape

        if n_instances != self.n_instances_ or series_length != self.series_length_:
            raise ValueError(
                "n_instances, series_length mismatch. X should be "
                "the same as the training data used in fit for generating train "
                "probabilities."
            )

        results = np.zeros((n_instances, self.n_classes_))
        divisors = np.zeros(n_instances)

        if self.save_train_predictions:
            for i, clf in enumerate(self.estimators_):
                subsample = clf._subsample
                preds = clf._train_predictions

                for n, pred in enumerate(preds):
                    results[subsample[n]][
                        self._class_dictionary[pred]
                    ] += self.weights_[i]
                    divisors[subsample[n]] += self.weights_[i]

        else:
            for i, clf in enumerate(self.estimators_):
                subsample = clf._subsample
                distance_matrix = pairwise_distances(
                    clf._transformed_data, n_jobs=self.n_jobs
                )

                preds = []
                for j in range(len(subsample)):
                    preds.append(clf._train_predict(j, distance_matrix))

                for n, pred in enumerate(preds):
                    results[subsample[n]][
                        self._class_dictionary[pred]
                    ] += self.weights_[i]
                    divisors[subsample[n]] += self.weights_[i]

        for i in range(n_instances):
            results[i] = (
                np.ones(self.n_classes_) * (1 / self.n_classes_)
                if divisors[i] == 0
                else results[i] / (np.ones(self.n_classes_) * divisors[i])
            )

        return results

    def _individual_train_acc(self, boss, y, train_size, lowest_acc):
        correct = 0
        required_correct = int(lowest_acc * train_size)

        # there may be no words if feature selection is too aggressive
        if boss._transformed_data.shape[1] > 0:
            distance_matrix = pairwise_distances(
                boss._transformed_data, n_jobs=self.n_jobs
            )

            for i in range(train_size):
                if correct + train_size - i < required_correct:
                    return -1

                c = boss._train_predict(i, distance_matrix)
                if c == y[i]:
                    correct += 1

                if self.save_train_predictions:
                    boss._train_predictions.append(c)

        return correct / train_size

    @classmethod
    def get_test_params(cls, parameter_set="default"):
        """Return testing parameter settings for the estimator.

        Parameters
        ----------
        parameter_set : str, default="default"
            Name of the set of test parameters to return, for use in tests. If no
            special parameters are defined for a value, will return `"default"` set.
            For classifiers, a "default" set of parameters should be provided for
            general testing, and a "results_comparison" set for comparing against
            previously recorded results if the general set does not produce suitable
            probabilities to compare against.

        Returns
        -------
        params : dict or list of dict, default={}
            Parameters to create testing instances of the class.
            Each dict are parameters to construct an "interesting" test instance, i.e.,
            `MyClass(**params)` or `MyClass(**params[i])` creates a valid test instance.
            `create_test_instance` uses the first (or only) dictionary in `params`.
        """
        if parameter_set == "results_comparison":
            return {"n_parameter_samples": 10, "max_ensemble_size": 5}
        else:
            return {
                "n_parameter_samples": 4,
                "max_ensemble_size": 2,
                "save_train_predictions": True,
                "feature_selection": "none",
            }<|MERGE_RESOLUTION|>--- conflicted
+++ resolved
@@ -135,11 +135,8 @@
         "capability:contractable": True,
         "capability:multithreading": True,
         "classifier_type": "dictionary",
-<<<<<<< HEAD
         "capability:predict_proba": True,
-=======
         "python_dependencies": "numba",
->>>>>>> ba6155f1
     }
 
     def __init__(
