--- conflicted
+++ resolved
@@ -17,9 +17,6 @@
 
 
 class _LcssDistance(NumbaDistance):
-<<<<<<< HEAD
-    """Longest common subsequence (Lcss) between two time series."""
-=======
     r"""Longest common subsequence (Lcss) between two time series.
 
     The Longest Common Subsequence (LCSS) distance is based on the solution to the
@@ -50,7 +47,6 @@
     .. [1] D. Hirschberg, Algorithms for the longest common subsequence problem, Journal
     of the ACM 24(4), 664--675, 1977
     """
->>>>>>> 667ce45c
 
     def _distance_factory(
         self,
@@ -66,29 +62,9 @@
 
         Parameters
         ----------
-<<<<<<< HEAD
-        x: np.ndarray (2d array)
-            First time series.
-        y: np.ndarray (2d array)
-            Second time series.
-        window: float, defaults = None
-            Float that is the radius of the sakoe chiba window (if using Sakoe-Chiba
-            lower bounding). Must be between 0 and 1.
-        itakura_max_slope: float, defaults = None
-            Gradient of the slope for itakura parallelogram (if using Itakura
-            Parallelogram lower bounding). Must be between 0 and 1.
-        bounding_matrix: np.ndarray (2d of size mxn where m is len(x) and n is len(y)),
-                                        defaults = None
-            Custom bounding matrix to use. If defined then other lower_bounding params
-            are ignored. The matrix should be structure so that indexes considered in
-            bound should be the value 0. and indexes outside the bounding matrix should
-            be infinity.
-        epsilon : float, defaults = 1.
-=======
         x: np.ndarray (2d array), First time series.
         y: np.ndarray (2d array), Second time series.
         epsilon : float, default = 1.
->>>>>>> 667ce45c
             Matching threshold to determine if two subsequences are considered close
             enough to be considered 'common'.
         window: float, default = None, radius of the bounding window (if using
