--- conflicted
+++ resolved
@@ -83,23 +83,6 @@
 
     return ret
 
-<<<<<<< HEAD
-    # check that row index is unique
-    msg = f"{var_name} must have unique row indices, but found {obj.index}"
-    if not obj.index.is_unique:
-        return _ret(False, msg, None, return_metadata)
-
-    # check that rows are sorted
-    msg = f"{var_name} must have lexsorted row index, but found {obj.index}"
-    if not obj.index.is_monotonic_increasing:
-        return _ret(False, msg, None, return_metadata)
-
-    # check that columns are unique
-    if not obj.columns.is_unique:
-        msg = f"{var_name} must have unique column indices, but found {obj.columns}"
-        return _ret(False, msg, None, return_metadata)
-=======
->>>>>>> ddc83432
 
 check_dict[("pd_multiindex_hier", "Hierarchical")] = check_pdmultiindex_hierarchical
 
