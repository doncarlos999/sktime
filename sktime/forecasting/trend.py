# -*- coding: utf-8 -*-
# !/usr/bin/env python3 -u
# copyright: sktime developers, BSD-3-Clause License (see LICENSE file)
"""Implements trend based forecasters."""

__author__ = ["tensorflow-as-tf", "mloning", "aiwalter", "fkiraly"]
__all__ = ["TrendForecaster", "PolynomialTrendForecaster", "STLForecaster"]

import pandas as pd
from sklearn.base import clone
from sklearn.linear_model import LinearRegression
from sklearn.pipeline import make_pipeline
from sklearn.preprocessing import PolynomialFeatures

from sktime.forecasting.base import BaseForecaster


def _get_X_numpy_int_from_pandas(x):
    """Convert pandas index to an sklearn compatible X, 2D np.ndarray, int type."""
    if isinstance(x, (pd.DatetimeIndex)):
        x = x.astype("int64") / 864e11
    else:
        x = x.astype("int64")
    return x.to_numpy().reshape(-1, 1)


class TrendForecaster(BaseForecaster):
    r"""Trend based forecasts of time series data, regressing values on index.

    Uses a `sklearn` regressor `regressor` to regress values of time series on index:

    In `fit`, for input time series :math:`(v_i, t_i), i = 1, \dots, T`,
    where :math:`v_i` are values and :math:`t_i` are time stamps,
    fits an `sklearn` model :math:`v_i = f(t_i) + \epsilon_i`, where `f` is
    the model fitted when `regressor.fit` is passed `X` = vector of :math:`t_i`,
    and `y` = vector of :math:`v_i`.

    In `predict`, for a new time point :math:`t_*`, predicts :math:`f(t_*)`,
    where :math:`f` is the function as fitted above in `fit`.

    Default for `regressor` is linear regression = `sklearn` `LinearRegression` default.

    If time stamps are `pd.DatetimeIndex`, fitted coefficients are in units
    of days since start of 1970. If time stamps are `pd.PeriodIndex`,
    coefficients are in units of (full) periods since start of 1970.

    Parameters
    ----------
    regressor : estimator object, default = None
        Define the regression model type. If not set, will default to
         sklearn.linear_model.LinearRegression

    Examples
    --------
    >>> from sktime.datasets import load_airline
    >>> from sktime.forecasting.trend import TrendForecaster
    >>> y = load_airline()
    >>> forecaster = TrendForecaster()
    >>> forecaster.fit(y)
    TrendForecaster(...)
    >>> y_pred = forecaster.predict(fh=[1,2,3])
    """

    _tags = {
        "ignores-exogeneous-X": True,
        "requires-fh-in-fit": False,
        "handles-missing-data": False,
    }

    def __init__(self, regressor=None):
        # for default regressor, set fit_intercept=True
        self.regressor = regressor
        super(TrendForecaster, self).__init__()

    def _fit(self, y, X=None, fh=None):
        """Fit to training data.

        Parameters
        ----------
        y : pd.Series
            Target time series with which to fit the forecaster.
        X : pd.DataFrame, default=None
            Exogenous variables are ignored
        fh : int, list or np.array, optional (default=None)
            The forecasters horizon with the steps ahead to to predict.

        Returns
        -------
        self : returns an instance of self.
        """
        if self.regressor is None:
            self.regressor_ = LinearRegression(fit_intercept=True)
        else:
            self.regressor_ = clone(self.regressor)

        # we regress index on series values
        # the sklearn X is obtained from the index of y
        # the sklearn y can be taken as the y seen here
        X_sklearn = _get_X_numpy_int_from_pandas(y.index)

        # fit regressor
        self.regressor_.fit(X_sklearn, y)
        return self

    def _predict(self, fh=None, X=None):
        """Make forecasts for the given forecast horizon.

        Parameters
        ----------
        fh : int, list or np.array
            The forecast horizon with the steps ahead to predict
        X : pd.DataFrame, default=None
            Exogenous variables (ignored)

        Returns
        -------
        y_pred : pd.Series
            Point predictions for the forecast
        """
        # use relative fh as time index to predict
<<<<<<< HEAD
        fh = self.fh.to_absolute_index(self.cutoff)
=======
        fh = self.fh.to_absolute(self.cutoff).to_pandas()
>>>>>>> a0956313
        X_sklearn = _get_X_numpy_int_from_pandas(fh)
        y_pred_sklearn = self.regressor_.predict(X_sklearn)
        y_pred = pd.Series(y_pred_sklearn, index=fh)
        y_pred.name = self._y.name
        return y_pred

    @classmethod
    def get_test_params(cls, parameter_set="default"):
        """Return testing parameter settings for the estimator.

        Parameters
        ----------
        parameter_set : str, default="default"
            Name of the set of test parameters to return, for use in tests. If no
            special parameters are defined for a value, will return `"default"` set.

        Returns
        -------
        params : dict or list of dict, default = {}
            Parameters to create testing instances of the class
            Each dict are parameters to construct an "interesting" test instance, i.e.,
            `MyClass(**params)` or `MyClass(**params[i])` creates a valid test instance.
            `create_test_instance` uses the first (or only) dictionary in `params`
        """
        from sklearn.ensemble import RandomForestRegressor

        params_list = [{}, {"regressor": RandomForestRegressor()}]

        return params_list


class PolynomialTrendForecaster(BaseForecaster):
    r"""Forecast time series data with a polynomial trend.

    Uses a `sklearn` regressor `regressor` to regress values of time series on index,
    after extraction of polynomial features.
    Same `TrendForecaster` where `regressor` is pipelined with transformation step
    `PolynomialFeatures(degree, with_intercept)` applied to time, at the start.

    In `fit`, for input time series :math:`(v_i, p(t_i)), i = 1, \dots, T`,
    where :math:`v_i` are values, :math:`t_i` are time stamps,
    and :math:`p` is the polynomial feature transform with degree `degree`,
    and with/without intercept depending on `with_intercept`,
    fits an `sklearn` model :math:`v_i = f(p(t_i)) + \epsilon_i`, where `f` is
    the model fitted when `regressor.fit` is passed `X` = vector of :math:`p(t_i)`,
    and `y` = vector of :math:`v_i`.

    In `predict`, for a new time point :math:`t_*`, predicts :math:`f(p(t_*))`,
    where :math:`f` is the function as fitted above in `fit`,
    and :math:`p` is the same polynomial feature transform as above.

    Default for `regressor` is linear regression = `sklearn` `LinearRegression` default.

    If time stamps are `pd.DatetimeIndex`, fitted coefficients are in units
    of days since start of 1970. If time stamps are `pd.PeriodIndex`,
    coefficients are in units of (full) periods since start of 1970.

    Parameters
    ----------
    regressor : sklearn regressor estimator object, default = None
        Define the regression model type. If not set, will default to
        sklearn.linear_model.LinearRegression
    degree : int, default = 1
        Degree of polynomial function
    with_intercept : bool, default=True
        If true, then include a feature in which all polynomial powers are
        zero. (i.e. a column of ones, acts as an intercept term in a linear
        model)

    Examples
    --------
    >>> from sktime.datasets import load_airline
    >>> from sktime.forecasting.trend import PolynomialTrendForecaster
    >>> y = load_airline()
    >>> forecaster = PolynomialTrendForecaster(degree=1)
    >>> forecaster.fit(y)
    PolynomialTrendForecaster(...)
    >>> y_pred = forecaster.predict(fh=[1,2,3])
    """

    _tags = {
        "ignores-exogeneous-X": True,
        "requires-fh-in-fit": False,
        "handles-missing-data": False,
    }

    def __init__(self, regressor=None, degree=1, with_intercept=True):
        self.regressor = regressor
        self.degree = degree
        self.with_intercept = with_intercept
        self.regressor_ = self.regressor
        super(PolynomialTrendForecaster, self).__init__()

    def _fit(self, y, X=None, fh=None):
        """Fit to training data.

        Parameters
        ----------
        y : pd.Series
            Target time series with which to fit the forecaster.
        X : pd.DataFrame, default=None
            Exogenous variables are ignored
        fh : int, list or np.array, default=None
            The forecasters horizon with the steps ahead to to predict.

        Returns
        -------
        self : returns an instance of self.
        """
        # for default regressor, set fit_intercept=False as we generate a
        # dummy variable in polynomial features
        if self.regressor is None:
            regressor = LinearRegression(fit_intercept=False)
        else:
            regressor = clone(self.regressor)

        # make pipeline with polynomial features
        self.regressor_ = make_pipeline(
            PolynomialFeatures(degree=self.degree, include_bias=self.with_intercept),
            regressor,
        )

        # we regress index on series values
        # the sklearn X is obtained from the index of y
        # the sklearn y can be taken as the y seen here
        X_sklearn = _get_X_numpy_int_from_pandas(y.index)

        # fit regressor
        self.regressor_.fit(X_sklearn, y)
        return self

    def _predict(self, fh=None, X=None):
        """Make forecasts for the given forecast horizon.

        Parameters
        ----------
        fh : int, list or np.array
            The forecast horizon with the steps ahead to predict
        X : pd.DataFrame, default=None
            Exogenous variables (ignored)

        Returns
        -------
        y_pred : pd.Series
            Point predictions for the forecast
        """
        # use relative fh as time index to predict
        fh = self.fh.to_absolute(self.cutoff).to_pandas()
        X_sklearn = _get_X_numpy_int_from_pandas(fh)
        y_pred_sklearn = self.regressor_.predict(X_sklearn)
        y_pred = pd.Series(y_pred_sklearn, index=fh)
        y_pred.name = self._y.name
        return y_pred

    @classmethod
    def get_test_params(cls, parameter_set="default"):
        """Return testing parameter settings for the estimator.

        Parameters
        ----------
        parameter_set : str, default="default"
            Name of the set of test parameters to return, for use in tests. If no
            special parameters are defined for a value, will return `"default"` set.

        Returns
        -------
        params : dict or list of dict, default = {}
            Parameters to create testing instances of the class
            Each dict are parameters to construct an "interesting" test instance, i.e.,
            `MyClass(**params)` or `MyClass(**params[i])` creates a valid test instance.
            `create_test_instance` uses the first (or only) dictionary in `params`
        """
        from sklearn.ensemble import RandomForestRegressor

        params_list = [
            {},
            {
                "regressor": RandomForestRegressor(),
                "degree": 2,
                "with_intercept": False,
            },
        ]

        return params_list


class STLForecaster(BaseForecaster):
    """Implements STLForecaster based on statsmodels.tsa.seasonal.STL implementation.

    The STLForecaster applies the following algorithm, also see [1]_.

    in `fit`:
    1. use `statsmodels` `STL` [2]_ to decompose the given series `y` into
        the three components: `trend`, `season` and `residuals`.
    2. fit clones of `forecaster_trend` to `trend`, `forecaster_seasonal` to `season`,
        and `forecaster_resid` to `residuals`, using `y`, `X`, `fh` from `fit`.
        The forecasters are fitted as clones, stored in the attributes
        `forecaster_trend_`, `forecaster_seasonal_`, `forecaster_resid_`.

    In `predict`, forecasts as follows:
    1. obtain forecasts `y_pred_trend` from `forecaster_trend_`,
        `y_pred_seasonal` from `forecaster_seasonal_`, and
        `y_pred_residual` from `forecaster_resid_`, using `X`, `fh`, from `predict`.
    2. recompose `y_pred` as `y_pred = y_pred_trend + y_pred_seasonal + y_pred_residual`
    3. return `y_pred`

    `update` refits entirely, i.e., behaves as `fit` on all data seen so far.

    Parameters
    ----------
    sp : int, optional, default=2. Passed to `statsmodels` `STL`.
        Length of the seasonal period passed to `statsmodels` `STL`.
        (forecaster_seasonal, forecaster_resid) that are None. The
        default forecaster_trend does not get sp as trend is independent
        to seasonality.
    seasonal : int, optional., default=7. Passed to `statsmodels` `STL`.
        Length of the seasonal smoother. Must be an odd integer >=3, and should
        normally be >= 7 (default).
    trend : {int, None}, optional, default=None. Passed to `statsmodels` `STL`.
        Length of the trend smoother. Must be an odd integer. If not provided
        uses the smallest odd integer greater than
        1.5 * period / (1 - 1.5 / seasonal), following the suggestion in
        the original implementation.
    low_pass : {int, None}, optional, default=None. Passed to `statsmodels` `STL`.
        Length of the low-pass filter. Must be an odd integer >=3. If not
        provided, uses the smallest odd integer > period.
    seasonal_deg : int, optional, default=1. Passed to `statsmodels` `STL`.
        Degree of seasonal LOESS. 0 (constant) or 1 (constant and trend).
    trend_deg : int, optional, default=1. Passed to `statsmodels` `STL`.
        Degree of trend LOESS. 0 (constant) or 1 (constant and trend).
    low_pass_deg : int, optional, default=1. Passed to `statsmodels` `STL`.
        Degree of low pass LOESS. 0 (constant) or 1 (constant and trend).
    robust : bool, optional, default=False. Passed to `statsmodels` `STL`.
        Flag indicating whether to use a weighted version that is robust to
        some forms of outliers.
    seasonal_jump : int, optional, default=1. Passed to `statsmodels` `STL`.
        Positive integer determining the linear interpolation step. If larger
        than 1, the LOESS is used every seasonal_jump points and linear
        interpolation is between fitted points. Higher values reduce
        estimation time.
    trend_jump : int, optional, default=1. Passed to `statsmodels` `STL`.
        Positive integer determining the linear interpolation step. If larger
        than 1, the LOESS is used every trend_jump points and values between
        the two are linearly interpolated. Higher values reduce estimation
        time.
    low_pass_jump : int, optional, default=1. Passed to `statsmodels` `STL`.
        Positive integer determining the linear interpolation step. If larger
        than 1, the LOESS is used every low_pass_jump points and values between
        the two are linearly interpolated. Higher values reduce estimation
        time.
    inner_iter: int or None, optional, default=None. Passed to `statsmodels` `STL`.
        Number of iterations to perform in the inner loop. If not provided uses 2 if
        robust is True, or 5 if not. This param goes into STL.fit() from statsmodels.
    outer_iter: int or None, optional, default=None. Passed to `statsmodels` `STL`.
        Number of iterations to perform in the outer loop. If not provided uses 15 if
        robust is True, or 0 if not. This param goes into STL.fit() from statsmodels.
    forecaster_trend : sktime forecaster, optional
        Forecaster to be fitted on trend_ component of the
        STL, by default None. If None, then
        a NaiveForecaster(strategy="drift") is used.
    forecaster_seasonal : sktime forecaster, optional
        Forecaster to be fitted on seasonal_ component of the
        STL, by default None. If None, then
        a NaiveForecaster(strategy="last") is used.
    forecaster_resid : sktime forecaster, optional
        Forecaster to be fitted on resid_ component of the
        STL, by default None. If None, then
        a NaiveForecaster(strategy="mean") is used.

    Attributes
    ----------
    trend_ : pd.Series
        Trend component.
    seasonal_ : pd.Series
        Seasonal component.
    resid_ : pd.Series
        Residuals component.
    forecaster_trend_ : sktime forecaster
        Fitted trend forecaster.
    forecaster_seasonal_ : sktime forecaster
        Fitted seasonal forecaster.
    forecaster_resid_ : sktime forecaster
        Fitted residual forecaster.

    Examples
    --------
    >>> from sktime.datasets import load_airline
    >>> from sktime.forecasting.trend import STLForecaster
    >>> y = load_airline()
    >>> forecaster = STLForecaster(sp=12)  # doctest: +SKIP
    >>> forecaster.fit(y)  # doctest: +SKIP
    STLForecaster(...)
    >>> y_pred = forecaster.predict(fh=[1,2,3])  # doctest: +SKIP

    See Also
    --------
    Deseasonalizer
    Detrender

    References
    ----------
    .. [1] R. B. Cleveland, W. S. Cleveland, J.E. McRae, and I. Terpenning (1990)
       STL: A Seasonal-Trend Decomposition Procedure Based on LOESS.
       Journal of Official Statistics, 6, 3-73.
    .. [2] https://www.statsmodels.org/dev/generated/statsmodels.tsa.seasonal.STL.html
    """

    _tags = {
        "scitype:y": "univariate",  # which y are fine? univariate/multivariate/both
        "ignores-exogeneous-X": False,  # does estimator ignore the exogeneous X?
        "handles-missing-data": False,  # can estimator handle missing data?
        "y_inner_mtype": "pd.Series",  # which types do _fit, _predict, assume for y?
        "X_inner_mtype": "pd.DataFrame",  # which types do _fit, _predict, assume for X?
        "requires-fh-in-fit": False,  # is forecasting horizon already required in fit?
        "python_dependencies": "statsmodels",
    }

    def __init__(
        self,
        sp=2,
        seasonal=7,
        trend=None,
        low_pass=None,
        seasonal_deg=1,
        trend_deg=1,
        low_pass_deg=1,
        robust=False,
        seasonal_jump=1,
        trend_jump=1,
        low_pass_jump=1,
        inner_iter=None,
        outer_iter=None,
        forecaster_trend=None,
        forecaster_seasonal=None,
        forecaster_resid=None,
    ):
        self.sp = sp
        self.seasonal = seasonal
        self.trend = trend
        self.low_pass = low_pass
        self.seasonal_deg = seasonal_deg
        self.trend_deg = trend_deg
        self.low_pass_deg = low_pass_deg
        self.robust = robust
        self.seasonal_jump = seasonal_jump
        self.trend_jump = trend_jump
        self.low_pass_jump = low_pass_jump
        self.inner_iter = inner_iter
        self.outer_iter = outer_iter
        self.forecaster_trend = forecaster_trend
        self.forecaster_seasonal = forecaster_seasonal
        self.forecaster_resid = forecaster_resid
        super(STLForecaster, self).__init__()

    def _fit(self, y, X=None, fh=None):
        """Fit forecaster to training data.

        Parameters
        ----------
        y : pd.Series
            Target time series to which to fit the forecaster.
        fh : int, list, np.array or ForecastingHorizon, optional (default=None)
            The forecasters horizon with the steps ahead to to predict.
        X : pd.DataFrame, optional (default=None)

        Returns
        -------
        self : returns an instance of self.
        """
        from statsmodels.tsa.seasonal import STL as _STL

        from sktime.forecasting.naive import NaiveForecaster

        self._stl = _STL(
            y.values,
            period=self.sp,
            seasonal=self.seasonal,
            trend=self.trend,
            low_pass=self.low_pass,
            seasonal_deg=self.seasonal_deg,
            trend_deg=self.trend_deg,
            low_pass_deg=self.low_pass_deg,
            robust=self.robust,
            seasonal_jump=self.seasonal_jump,
            trend_jump=self.trend_jump,
            low_pass_jump=self.low_pass_jump,
        ).fit(inner_iter=self.inner_iter, outer_iter=self.outer_iter)

        self.seasonal_ = pd.Series(self._stl.seasonal, index=y.index)
        self.resid_ = pd.Series(self._stl.resid, index=y.index)
        self.trend_ = pd.Series(self._stl.trend, index=y.index)

        self.forecaster_seasonal_ = (
            NaiveForecaster(sp=self.sp, strategy="last")
            if self.forecaster_seasonal is None
            else self.forecaster_seasonal.clone()
        )
        # trend forecaster does not need sp
        self.forecaster_trend_ = (
            NaiveForecaster(strategy="drift")
            if self.forecaster_trend is None
            else self.forecaster_trend.clone()
        )
        self.forecaster_resid_ = (
            NaiveForecaster(sp=self.sp, strategy="mean")
            if self.forecaster_resid is None
            else self.forecaster_resid.clone()
        )

        # fitting forecasters to different components
        self.forecaster_seasonal_.fit(y=self.seasonal_, X=X, fh=fh)
        self.forecaster_trend_.fit(y=self.trend_, X=X, fh=fh)
        self.forecaster_resid_.fit(y=self.resid_, X=X, fh=fh)

    def _predict(self, fh, X=None):
        """Forecast time series at future horizon.

        Parameters
        ----------
        fh : int, list, np.array or ForecastingHorizon
            Forecasting horizon
        X : pd.DataFrame, optional (default=None)
                Exogenous time series

        Returns
        -------
        y_pred : pd.Series
            Point predictions
        """
        y_pred_seasonal = self.forecaster_seasonal_.predict(fh=fh, X=X)
        y_pred_trend = self.forecaster_trend_.predict(fh=fh, X=X)
        y_pred_resid = self.forecaster_resid_.predict(fh=fh, X=X)
        y_pred = y_pred_seasonal + y_pred_trend + y_pred_resid
        y_pred.name = self._y.name
        return y_pred

    def _update(self, y, X=None, update_params=True):
        """Update cutoff value and, optionally, fitted parameters.

        Parameters
        ----------
        y : pd.Series, pd.DataFrame, or np.array
            Target time series to which to fit the forecaster.
        X : pd.DataFrame, optional (default=None)
            Exogeneous data
        update_params : bool, optional (default=True)
            whether model parameters should be updated

        Returns
        -------
        self : reference to self
        """
        from statsmodels.tsa.seasonal import STL as _STL

        self._stl = _STL(
            y.values,
            period=self.sp,
            seasonal=self.seasonal,
            trend=self.trend,
            low_pass=self.low_pass,
            seasonal_deg=self.seasonal_deg,
            trend_deg=self.trend_deg,
            low_pass_deg=self.low_pass_deg,
            robust=self.robust,
            seasonal_jump=self.seasonal_jump,
            trend_jump=self.trend_jump,
            low_pass_jump=self.low_pass_jump,
        ).fit(inner_iter=self.inner_iter, outer_iter=self.outer_iter)

        self.seasonal_ = pd.Series(self._stl.seasonal, index=y.index)
        self.resid_ = pd.Series(self._stl.resid, index=y.index)
        self.trend_ = pd.Series(self._stl.trend, index=y.index)

        self.forecaster_seasonal_.update(
            y=self.seasonal_, X=X, update_params=update_params
        )
        self.forecaster_trend_.update(y=self.trend_, X=X, update_params=update_params)
        self.forecaster_resid_.update(y=self.resid_, X=X, update_params=update_params)
        return self

    @classmethod
    def get_test_params(cls, parameter_set="default"):
        """Return testing parameter settings for the estimator.

        Parameters
        ----------
        parameter_set : str, default="default"
            Name of the set of test parameters to return, for use in tests. If no
            special parameters are defined for a value, will return `"default"` set.

        Returns
        -------
        params : dict or list of dict, default = {}
            Parameters to create testing instances of the class
            Each dict are parameters to construct an "interesting" test instance, i.e.,
            `MyClass(**params)` or `MyClass(**params[i])` creates a valid test instance.
            `create_test_instance` uses the first (or only) dictionary in `params`
        """
        from sktime.forecasting.naive import NaiveForecaster

        params_list = [
            {},
            {
                "sp": 3,
                "seasonal": 7,
                "trend": 5,
                "seasonal_deg": 2,
                "trend_deg": 2,
                "robust": True,
                "seasonal_jump": 2,
                "trend_jump": 2,
                "low_pass_jump": 2,
                "forecaster_trend": NaiveForecaster(strategy="drift"),
                "forecaster_seasonal": NaiveForecaster(sp=3),
                "forecaster_resid": NaiveForecaster(strategy="mean"),
            },
        ]

        return params_list<|MERGE_RESOLUTION|>--- conflicted
+++ resolved
@@ -118,11 +118,7 @@
             Point predictions for the forecast
         """
         # use relative fh as time index to predict
-<<<<<<< HEAD
         fh = self.fh.to_absolute_index(self.cutoff)
-=======
-        fh = self.fh.to_absolute(self.cutoff).to_pandas()
->>>>>>> a0956313
         X_sklearn = _get_X_numpy_int_from_pandas(fh)
         y_pred_sklearn = self.regressor_.predict(X_sklearn)
         y_pred = pd.Series(y_pred_sklearn, index=fh)
