--- conflicted
+++ resolved
@@ -369,13 +369,9 @@
 
         y_pred.index = full_range
         y_pred = y_pred.loc[abs_idx.to_pandas()]
-        y_pred.index = fh.to_absolute(self.cutoff).to_pandas()
-
-<<<<<<< HEAD
-        return y_pred.loc[fh.to_absolute_index(self.cutoff)]
-=======
+        y_pred.index = fh.to_absolute_index(self.cutoff)
+
         return y_pred
->>>>>>> a0956313
 
     @classmethod
     def get_test_params(cls, parameter_set="default"):
